--- conflicted
+++ resolved
@@ -11,12 +11,9 @@
 #include "catalog/schema.h"
 #include "common/strong_typedef.h"
 #include "gtest/gtest.h"
-<<<<<<< HEAD
 #include "storage/sql_table.h"
-=======
 #include "storage/index/compact_ints_key.h"
 #include "storage/index/index_defs.h"
->>>>>>> be93dcac
 #include "storage/storage_defs.h"
 #include "storage/storage_util.h"
 #include "storage/tuple_access_strategy.h"
@@ -407,7 +404,6 @@
     }
   }
 
-<<<<<<< HEAD
   template <class Random>
   static catalog::Schema GenerateRandomSchema(int num_cols, Random *generator, bool varlen_allowed) {
     std::string prefix = "col_";
@@ -429,7 +425,8 @@
       }
     }
     return catalog::Schema(cols);
-=======
+  }
+
   /**
    * Generates a random GenericKey-compatible schema with the given number of columns using the given types.
    */
@@ -512,7 +509,6 @@
     }
 
     return key_schema;
->>>>>>> be93dcac
   }
 
  private:
