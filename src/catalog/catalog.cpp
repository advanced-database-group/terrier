#include "catalog/catalog.h"
#include <memory>
#include <string>
#include <unordered_map>
#include <vector>
#include "catalog/database_handle.h"
#include "catalog/tablespace_handle.h"
#include "loggers/catalog_logger.h"
#include "storage/storage_defs.h"
#include "transaction/transaction_manager.h"

namespace terrier::catalog {

std::shared_ptr<Catalog> terrier_catalog;

Catalog::Catalog(transaction::TransactionManager *txn_manager) : txn_manager_(txn_manager), oid_(START_OID) {
  CATALOG_LOG_TRACE("Creating catalog ...");
  Bootstrap();
}

DatabaseHandle Catalog::GetDatabaseHandle(db_oid_t db_oid) { return DatabaseHandle(this, db_oid, pg_database_); }

TablespaceHandle Catalog::GetTablespaceHandle() { return TablespaceHandle(pg_tablespace_); }

std::shared_ptr<catalog::SqlTableRW> Catalog::GetDatabaseCatalog(db_oid_t db_oid, table_oid_t table_oid) {
  return map_.at(db_oid).at(table_oid);
}

std::shared_ptr<catalog::SqlTableRW> Catalog::GetDatabaseCatalog(db_oid_t db_oid, const std::string &table_name) {
  return GetDatabaseCatalog(db_oid, name_map_.at(db_oid).at(table_name));
}

uint32_t Catalog::GetNextOid() { return oid_++; }

void Catalog::Bootstrap() {
  CATALOG_LOG_TRACE("Bootstrapping global catalogs ...");
  transaction::TransactionContext *txn = txn_manager_->BeginTransaction();

  CreatePGDatabase(table_oid_t(GetNextOid()));
  PopulatePGDatabase(txn);

  CreatePGTablespace(table_oid_t(GetNextOid()));
  PopulatePGTablespace(txn);

  BootstrapDatabase(txn, DEFAULT_DATABASE_OID);
  txn_manager_->Commit(txn, BootstrapCallback, nullptr);
  delete txn;
}

#ifdef notdef
void Catalog::BootstrapDatabase(transaction::TransactionContext *txn, db_oid_t db_oid) {
  std::shared_ptr<catalog::SqlTableRW> pg_namespace;

  // refer to OID assignment scheme in catalog.h
  table_oid_.store(DATABASE_CATALOG_TABLE_START_OID);
  col_oid_.store(DATABASE_CATALOG_COL_START_OID);

  // TODO(pakhtar): replace nspname type with VARCHAR
  /*
   * Create pg_namespace.
   * Postgres has 4 columns in pg_namespace. We currently implement:
   * - oid
   * - nspname - will be type varlen - the namespace name.
   */
  table_oid_t pg_namespace_oid(GetNextTableOid());
  pg_namespace = std::make_shared<catalog::SqlTableRW>(pg_namespace_oid);
  pg_namespace->DefineColumn("oid", type::TypeId::INTEGER, false, GetNextColOid());
  pg_namespace->DefineColumn("nspname", type::TypeId::INTEGER, false, GetNextColOid());
  pg_namespace->Create();
  map_[db_oid][pg_namespace_oid] = pg_namespace
                                       .

                                   // to this database's namespace, add a pg_catalog namespace
                                   pg_namespace->StartRow();
  pg_namespace->SetIntColInRow(0, !PG_CATALOG_OID);
  pg_namespace->SetIntColInRow(1, 22222);
  pg_namespace->EndRowAndInsert(txn);
}
#endif /* notdef */

void Catalog::CreatePGDatabase(table_oid_t table_oid) {
  CATALOG_LOG_TRACE("Creating pg_database table");
  // set the oid
  pg_database_ = std::make_shared<catalog::SqlTableRW>(table_oid);

  // add the schema
<<<<<<< HEAD
  // TODO(pakhtar): we don't support VARCHAR at the moment, use INTEGER for now
  pg_database_->DefineColumn("oid", type::TypeId::INTEGER, false, col_oid_t(GetNextOid()));
  pg_database_->DefineColumn("datname", type::TypeId::INTEGER, false, col_oid_t(GetNextOid()));
=======
  pg_database_->DefineColumn("oid", type::TypeId::INTEGER, false,
                             col_oid_t(GetNextOid()));
  pg_database_->DefineColumn("datname", type::TypeId::VARCHAR, false,
                             col_oid_t(GetNextOid()));
>>>>>>> 3552133b
  // create the table
  pg_database_->Create();
}

void Catalog::PopulatePGDatabase(transaction::TransactionContext *txn) {
  db_oid_t terrier_oid = DEFAULT_DATABASE_OID;

  CATALOG_LOG_TRACE("Populate pg_database table");
  pg_database_->StartRow();
  pg_database_->SetIntColInRow(0, !terrier_oid);
  pg_database_->SetVarcharColInRow(1, "terrier");
  pg_database_->EndRowAndInsert(txn);

  // add it to the map
  map_[terrier_oid] = std::unordered_map<table_oid_t, std::shared_ptr<catalog::SqlTableRW>>();
}

void Catalog::CreatePGTablespace(table_oid_t table_oid) {
  CATALOG_LOG_TRACE("Creating pg_tablespace table");
  // set the oid
  pg_tablespace_ = std::make_shared<catalog::SqlTableRW>(table_oid);

  // add the schema
  pg_tablespace_->DefineColumn("oid", type::TypeId::INTEGER, false, col_oid_t(GetNextOid()));
  pg_tablespace_->DefineColumn("spcname", type::TypeId::VARCHAR, false, col_oid_t(GetNextOid()));
  pg_tablespace_->Create();
}

void Catalog::PopulatePGTablespace(transaction::TransactionContext *txn) {
  CATALOG_LOG_TRACE("Populate pg_tablespace table");

  tablespace_oid_t pg_global_oid = tablespace_oid_t(GetNextOid());
  tablespace_oid_t pg_default_oid = tablespace_oid_t(GetNextOid());

  pg_tablespace_->StartRow();
  pg_tablespace_->SetIntColInRow(0, !pg_global_oid);
  pg_tablespace_->SetVarcharColInRow(1, "pg_global");
  pg_tablespace_->EndRowAndInsert(txn);

  pg_tablespace_->StartRow();
  pg_tablespace_->SetIntColInRow(0, !pg_default_oid);
  pg_tablespace_->SetVarcharColInRow(1, "pg_default");
  pg_tablespace_->EndRowAndInsert(txn);
}

void Catalog::BootstrapDatabase(transaction::TransactionContext *txn, db_oid_t db_oid) {
  CATALOG_LOG_TRACE("Bootstrapping database oid (db_oid) {}", !db_oid);
  map_[db_oid][pg_database_->Oid()] = pg_database_;
  map_[db_oid][pg_tablespace_->Oid()] = pg_tablespace_;
  name_map_[db_oid]["pg_database"] = pg_database_->Oid();
  name_map_[db_oid]["pg_tablespace"] = pg_tablespace_->Oid();

  CreatePGNameSpace(txn, db_oid);
  CreatePGClass(txn, db_oid);
}

void Catalog::CreatePGNameSpace(transaction::TransactionContext *txn, db_oid_t db_oid) {
  std::shared_ptr<catalog::SqlTableRW> pg_namespace;

  // TODO(pakhtar): replace nspname type with VARCHAR
  /*
   * Create pg_namespace.
   * Postgres has 4 columns in pg_namespace. We currently implement:
   * - oid
   * - nspname - will be type varlen - the namespace name.
   */
  table_oid_t pg_namespace_oid(GetNextOid());
  pg_namespace = std::make_shared<catalog::SqlTableRW>(pg_namespace_oid);
  pg_namespace->DefineColumn("oid", type::TypeId::INTEGER, false, col_oid_t(GetNextOid()));
  pg_namespace->DefineColumn("nspname", type::TypeId::INTEGER, false, col_oid_t(GetNextOid()));
  pg_namespace->Create();

  map_[db_oid][pg_namespace_oid] = pg_namespace;
  name_map_[db_oid]["pg_namespace"] = pg_namespace_oid;

  uint32_t pg_namespace_col_oid = !namespace_oid_t(GetNextOid());
  pg_namespace->StartRow();
  // oid for the namespace
  pg_namespace->SetIntColInRow(0, pg_namespace_col_oid);
  // arbitrary value for now
  pg_namespace->SetIntColInRow(1, 30001);
  pg_namespace->EndRowAndInsert(txn);
}

void Catalog::CreatePGClass(transaction::TransactionContext *txn, db_oid_t db_oid) {
  // oid for pg_class table
  table_oid_t pg_class_oid(GetNextOid());
  std::shared_ptr<catalog::SqlTableRW> pg_class;
  CATALOG_LOG_TRACE("pg_class oid (table_oid) {}", !pg_class_oid);
  pg_class = std::make_shared<catalog::SqlTableRW>(pg_class_oid);

  // add the schema
  pg_class->DefineColumn("oid", type::TypeId::INTEGER, false, col_oid_t(GetNextOid()));
  pg_class->DefineColumn("relname", type::TypeId::INTEGER, false, col_oid_t(GetNextOid()));
  pg_class->DefineColumn("relnamespace", type::TypeId::INTEGER, false, col_oid_t(GetNextOid()));
  pg_class->DefineColumn("reltablespace", type::TypeId::INTEGER, false, col_oid_t(GetNextOid()));
  pg_class->Create();

  map_[db_oid][pg_class_oid] = pg_class;
  name_map_[db_oid]["pg_class"] = pg_class_oid;

  // Insert pg_database
  auto entry_db_oid = !GetDatabaseCatalog(db_oid, "pg_database")->Oid();
  auto namespace_oid =
      !GetDatabaseHandle(db_oid).GetNamespaceHandle().GetNamespaceEntry(txn, "pg_catalog")->GetNamespaceOid();
  auto tablespace_oid = !GetTablespaceHandle().GetTablespaceEntry(txn, "pg_global")->GetTablespaceOid();

  pg_class->StartRow();
  pg_class->SetIntColInRow(0, entry_db_oid);
  pg_class->SetIntColInRow(1, 10001);
  pg_class->SetIntColInRow(2, namespace_oid);
  pg_class->SetIntColInRow(3, tablespace_oid);
  pg_class->EndRowAndInsert(txn);

  // Insert pg_tablespace
  entry_db_oid = !GetDatabaseCatalog(db_oid, "pg_tablespace")->Oid();
  namespace_oid =
      !GetDatabaseHandle(db_oid).GetNamespaceHandle().GetNamespaceEntry(txn, "pg_catalog")->GetNamespaceOid();
  tablespace_oid = !GetTablespaceHandle().GetTablespaceEntry(txn, "pg_global")->GetTablespaceOid();

  pg_class->StartRow();
  pg_class->SetIntColInRow(0, entry_db_oid);
  pg_class->SetIntColInRow(1, 10002);
  pg_class->SetIntColInRow(2, namespace_oid);
  pg_class->SetIntColInRow(3, tablespace_oid);
  pg_class->EndRowAndInsert(txn);

  // Insert pg_namespace
  // TODO: fix failure when spelled pg_namepace
  entry_db_oid = !GetDatabaseCatalog(db_oid, "pg_namespace")->Oid();
  namespace_oid =
      !GetDatabaseHandle(db_oid).GetNamespaceHandle().GetNamespaceEntry(txn, "pg_catalog")->GetNamespaceOid();
  tablespace_oid = !GetTablespaceHandle().GetTablespaceEntry(txn, "pg_default")->GetTablespaceOid();

  pg_class->StartRow();
  pg_class->SetIntColInRow(0, entry_db_oid);
  pg_class->SetIntColInRow(1, 10003);
  pg_class->SetIntColInRow(2, namespace_oid);
  pg_class->SetIntColInRow(3, tablespace_oid);
  pg_class->EndRowAndInsert(txn);

  // Insert pg_class
  entry_db_oid = !GetDatabaseCatalog(db_oid, "pg_class")->Oid();
  namespace_oid =
      !GetDatabaseHandle(db_oid).GetNamespaceHandle().GetNamespaceEntry(txn, "pg_catalog")->GetNamespaceOid();
  tablespace_oid = !GetTablespaceHandle().GetTablespaceEntry(txn, "pg_default")->GetTablespaceOid();

  pg_class->StartRow();
  pg_class->SetIntColInRow(0, entry_db_oid);
  pg_class->SetIntColInRow(1, 10004);
  pg_class->SetIntColInRow(2, namespace_oid);
  pg_class->SetIntColInRow(3, tablespace_oid);
  pg_class->EndRowAndInsert(txn);
}

}  // namespace terrier::catalog<|MERGE_RESOLUTION|>--- conflicted
+++ resolved
@@ -84,16 +84,9 @@
   pg_database_ = std::make_shared<catalog::SqlTableRW>(table_oid);
 
   // add the schema
-<<<<<<< HEAD
   // TODO(pakhtar): we don't support VARCHAR at the moment, use INTEGER for now
   pg_database_->DefineColumn("oid", type::TypeId::INTEGER, false, col_oid_t(GetNextOid()));
   pg_database_->DefineColumn("datname", type::TypeId::INTEGER, false, col_oid_t(GetNextOid()));
-=======
-  pg_database_->DefineColumn("oid", type::TypeId::INTEGER, false,
-                             col_oid_t(GetNextOid()));
-  pg_database_->DefineColumn("datname", type::TypeId::VARCHAR, false,
-                             col_oid_t(GetNextOid()));
->>>>>>> 3552133b
   // create the table
   pg_database_->Create();
 }
