#pragma once

#include <algorithm>
#include <cstring>
#include <string>
#include "common/hash_util.h"
#include "common/json.h"
#include "common/macros.h"
#include "loggers/type_logger.h"
#include "type/type_id.h"
#include "type/type_util.h"

namespace terrier::parser {
class ConstantValueExpression;
}

namespace terrier::type {
class TransientValueFactory;
class TransientValuePeeker;

/**
 * TransientValue objects are immutable containers for SQL type variables. They are intended to be used as a transport
 * class for values between the parser layer and the execution layer. TransientValue objects are created using the
 * TransientValueFactory, rather than exposing any constructors directly. This is to make it as obvious as possible if
 * the user is doing something that may hurt performance like repeatedly creating and destroying TransientValue objects.
 * C types are extracted from TransientValue objects using the TransientValuePeeker class.
 * @see TransientValueFactory
 * @see TransientValuePeeker
 */
class TransientValue {
  friend class TransientValueFactory;                     // Access to constructor
  friend class TransientValuePeeker;                      // Access to GetAs
  friend class terrier::parser::ConstantValueExpression;  // Access to copy constructor, json methods

 public:
  /**
   * @return TypeId of this TransientValue object.
   */
  TypeId Type() const {
    // bitwise AND the TypeId with 01111111 to return TypeId value without the embedded NULL bit
    return static_cast<TypeId>(static_cast<uint8_t>(type_) & 0x7F);
  }

  /**
   * @return true if TransientValue is a SQL NULL, otherwise false
   */
  bool Null() const {
    // bitwise AND the TypeId with 1000000 to extract NULL bit
    return static_cast<bool>(static_cast<uint8_t>(type_) & 0x80);
  }

  /**
   * Change the SQL NULL value of this TransientValue. We use the MSB to reflect this since we don't need all 8 bits for
   * TypeId
   * @param set_null true if TransientValue should be set to NULL, false otherwise
   */
  void SetNull(const bool set_null) {
    if (set_null) {
      // bitwise OR the TypeId with 1000000 to set NULL bit
      type_ = static_cast<TypeId>(static_cast<uint8_t>(type_) | 0x80);
    } else {
      // bitwise AND the TypeId with 01111111 to clear NULL bit
      type_ = static_cast<TypeId>(static_cast<uint8_t>(type_) & 0x7F);
    }
  }

  /**
   * VARCHAR's own their own internal buffer so we need to make sure to free it.
   */
  ~TransientValue() {
    if (Type() == TypeId::VARCHAR) {
      delete[] reinterpret_cast<char *const>(data_);
    }
  }

  /**
   * @param rhs TransientValue to compare this against
   * @return true if two TransientValues are equal, satisfying the following predicates:
   * 1) they share the same TypeId
   * 2) they share the same NULL value
   * 3) they share the same data_ value if non-VARCHARs, or their VARCHAR contents are the same if VARCHARS
   * false otherwise
   * @warning This is an object equality check, and does not follow SQL equality semantics (specifically, NULL
   * comparison)
   */
  bool operator==(const TransientValue &rhs) const {
    if (type_ != rhs.type_) return false;  // checks TypeId and NULL at the same time due to stolen MSB of type_ field
    if (type_ != TypeId::VARCHAR) return data_ == rhs.data_;

    const auto *const varchar = reinterpret_cast<const char *const>(data_);
    const uint32_t length = *reinterpret_cast<const uint32_t *const>(varchar);

    const auto *const rhs_varchar = reinterpret_cast<const char *const>(rhs.data_);
    const uint32_t rhs_length = *reinterpret_cast<const uint32_t *const>(rhs_varchar);

    if (length != rhs_length) return false;

    const char *const varchar_contents = varchar + sizeof(uint32_t);
    const char *const rhs_varchar_contents = rhs_varchar + sizeof(uint32_t);

    return std::memcmp(varchar_contents, rhs_varchar_contents, length) == 0;
  }

  /**
   * @param rhs TransientValue to compare this against
   * @return Negation of @see TransientValue::operator==
   * @warning This is an object equality check, and does not follow SQL equality semantics (specifically, NULL
   * comparison)
   */
  bool operator!=(const TransientValue &rhs) const { return !(operator==(rhs)); }

  /**
   * @return hash_t representing this TransientValue
   */
  common::hash_t Hash() const {
    const auto type_hash = common::HashUtil::Hash(type_);

    if (type_ != TypeId::VARCHAR) {
      const auto data_hash = common::HashUtil::Hash(data_);
      return common::HashUtil::CombineHashes(type_hash, data_hash);
    }

    const uint32_t length = *reinterpret_cast<const uint32_t *const>(data_);
    const auto data_hash =
        common::HashUtil::HashBytes(reinterpret_cast<const byte *const>(data_), length + sizeof(uint32_t));
    return common::HashUtil::CombineHashes(type_hash, data_hash);
  }

  /**
   * Move assignment operator that takes ownership of another TransientValue's varlen buffer, if allocated. Otherwise
   * just simple assignment. This is public because in theory it's not as expensive as other assignemnt operators, and
   * should be favored if needing to assign a TransientValue from another TransientValue, assuming you don't need the
   * other object anymore.
   * @param other TransientValue to be moved from. It will be left as a NULL Boolean
   * @return reference of object assigned to
   */
  TransientValue &operator=(TransientValue &&other) noexcept {
    if (this != &other) {  // self-assignment check expected
      if (Type() == TypeId::VARCHAR) {
        // free VARCHAR buffer
        delete[] reinterpret_cast<char *const>(data_);
      }
      // take ownership of other's contents
      type_ = other.type_;
      data_ = other.data_;
      // leave other in a valid state, let's just set it to a NULL boolean for fun
      other.data_ = 0;
      other.type_ = TypeId::BOOLEAN;
      other.SetNull(true);
    }
    return *this;
  }

  /**
   * Move constructor that takes ownership of another TransientValue's varlen buffer, if allocated. Otherwise
   * just simple assignment. This is public because in theory it's not as expensive as other constructors, and should be
   * favored if needing to construct a TransientValue from another TransientValue, assuming you don't need the other
   * object anymore.
   * @param other TransientValue to be moved from. It will be left as a NULL Boolean
   * @return new object assigned to
   */
  TransientValue(TransientValue &&other) noexcept {
    // take ownership of other's contents
    type_ = other.type_;
    data_ = other.data_;
    // leave other in a valid state, let's just set it to a NULL boolean for fun
    other.data_ = 0;
    other.type_ = TypeId::BOOLEAN;
    other.SetNull(true);
  }

  /**
   * @return transient value serialized to json
   * @warning this method is ONLY used for serialization and deserialization. It should NOT be used to peek at the
   * values
   */
  nlohmann::json ToJson() const {
    nlohmann::json j;
    j["type"] = type_;
    j["data"] = data_;
    if (Type() == TypeId::VARCHAR) {
      const uint32_t length = *reinterpret_cast<const uint32_t *const>(data_);
      auto varchar = std::string(reinterpret_cast<const char *const>(data_), length + sizeof(uint32_t));
      j["data"] = varchar;
    } else {
      j["data"] = data_;
    }
    return j;
  }

  /**
   * @param j json to deserialize
   * @warning this method is ONLY used for serialization and deserialization. It should NOT be used to peek at the
   * values
   */
  void FromJson(const nlohmann::json &j) {
    type_ = j.at("type").get<TypeId>();
    if (Type() == TypeId::VARCHAR) {
      data_ = 0;
      CopyVarChar(reinterpret_cast<const char *const>(j.at("data").get<std::string>().c_str()));

    } else {
      data_ = j.at("data").get<uintptr_t>();
    }
  }

  /**
   * Default constructor used for deserializing json
   */
  TransientValue() = default;

 private:
  // The following tests make sure that the private copy constructor and copy assignment operator work, so they need to
  // be friends of the TransientValue class.
  FRIEND_TEST(ValueTests, BooleanTest);
  FRIEND_TEST(ValueTests, TinyIntTest);
  FRIEND_TEST(ValueTests, SmallIntTest);
  FRIEND_TEST(ValueTests, IntegerTest);
  FRIEND_TEST(ValueTests, BigIntTest);
  FRIEND_TEST(ValueTests, DecimalTest);
  FRIEND_TEST(ValueTests, TimestampTest);
  FRIEND_TEST(ValueTests, DateTest);
  FRIEND_TEST(ValueTests, VarCharTest);

<<<<<<< HEAD
  /**
   * Constructor for NULL value
   * @param type type id
   */
  explicit TransientValue(const TypeId type) : type_(type), data_(0) { SetNull(true); }

  // The following tests make sure that json serialization  works, so they need to
  // be friends of the TransientValue class.
  FRIEND_TEST(ValueTests, BooleanJsonTest);
  FRIEND_TEST(ValueTests, TinyIntJsonTest);
  FRIEND_TEST(ValueTests, SmallIntJsonTest);
  FRIEND_TEST(ValueTests, IntegerJsonTest);
  FRIEND_TEST(ValueTests, BigIntJsonTest);
  FRIEND_TEST(ValueTests, DecimalJsonTest);
  FRIEND_TEST(ValueTests, TimestampJsonTest);
  FRIEND_TEST(ValueTests, DateJsonTest);
  FRIEND_TEST(ValueTests, VarCharJsonTest);

  /**
   * Default constructor used for deserializing json
   */
  TransientValue() = default;

=======
>>>>>>> e66af7a8
  template <typename T>
  TransientValue(const TypeId type, T data) {
    // clear internal buffer
    data_ = 0;
    type_ = type;
    const auto num_bytes = std::min(static_cast<uint8_t>(static_cast<uint8_t>(TypeUtil::GetTypeSize(type)) & 0x7F),
                                    static_cast<uint8_t>(sizeof(uintptr_t)));
    std::memcpy(&data_, &data, num_bytes);
  }

  /**
   * The copy constructor for TransientValue is currently only used by a single parser node, and should be used
   * sparingly due to its reliance on malloc/free. The new TransientValue will have the same contents as the other
   * TransientValue, but in its own memory buffers.
   * @param other TransientValue to copy from.
   * @warning No, seriously: don't go crazy with this thing because it will tank performance if the system calls malloc
   * too much. We saw this with the old Value system in Peloton when Value objects were created and destroyed too
   * frequently during query execution.
   */
  TransientValue(const TransientValue &other) {
    // clear internal buffer
    data_ = 0;
    type_ = other.type_;
    if (Type() != TypeId::VARCHAR) {
      data_ = other.data_;
    } else {
      CopyVarChar(reinterpret_cast<const char *const>(other.data_));
    }
  }

  /**
   * The copy assignment operator for TransientValue is currently unused, and should be used
   * sparingly due to its reliance on malloc/free. The assigned to TransientValue will have the same contents as the
   * other TransientValue, but in its own memory buffers.
   * @param other TransientValue to copy from
   * @return reference of object assigned to
   * @warning No, seriously: don't go crazy with this thing because it will tank performance if the system calls malloc
   * too much. We saw this with the old Value system in Peloton when Value objects were created and destroyed too
   * frequently during query execution.
   */
  TransientValue &operator=(const TransientValue &other) {
    if (this != &other) {  // self-assignment check expected
      if (Type() == TypeId::VARCHAR) {
        // free VARCHAR buffer
        delete[] reinterpret_cast<char *const>(data_);
      }
      // clear internal buffer
      data_ = 0;
      type_ = other.type_;
      if (Type() != TypeId::VARCHAR) {
        data_ = other.data_;
      } else {
        CopyVarChar(reinterpret_cast<const char *const>(other.data_));
      }
    }
    return *this;
  }

  /**
   * Used by TransientValuePeeker to get the internal buffer of the TransientValue. Don't use directly.
   * @tparam T C type to generate a TransientValue from
   * @return reinterpreted version of the internal buffer based on the C type template parameter
   * @see: TransientValuePeeker for actual access to TransientValue's data as a C type
   */
  template <typename T>
  T GetAs() const {
    const auto *const value = reinterpret_cast<const T *const>(&data_);
    return *value;
  }

  /**
   * Helper method to take a null-terminated C string, allocate a VARCHAR buffer, copy the C string into the buffer, and
   * then assign the pointer to the TransientValue's internal data buffer.
   * @param other null-terminated C string to build a VARCHAR buffer for
   */
  void CopyVarChar(const char *const c_string) {
    TERRIER_ASSERT(Type() == TypeId::VARCHAR,
                   "This TransientValue's type should be set to VARCHAR if this function is being called.");
    // allocate a VARCHAR buffer
    const auto *const other_varchar = reinterpret_cast<const char *const>(c_string);
    const uint32_t length = *reinterpret_cast<const uint32_t *const>(other_varchar);
    auto *const varchar = new char[length + sizeof(uint32_t)];

    // copy the length field into the VARCHAR buffer
    *(reinterpret_cast<uint32_t *const>(varchar)) = length;

    // copy the VARCHAR contents into the VARCHAR buffer
    char *const varchar_contents = varchar + sizeof(uint32_t);
    const char *const other_varchar_contents = other_varchar + sizeof(uint32_t);
    std::memcpy(varchar_contents, other_varchar_contents, length);

    // copy the pointer to the VARCHAR buffer into the internal buffer
    data_ = reinterpret_cast<uintptr_t>(varchar);
  }

  TypeId type_ = TypeId::INVALID;
  // TODO(Matt): we should consider padding 7 bytes to inline small varlens in the future if we want
  uintptr_t data_;
};

DEFINE_JSON_DECLARATIONS(TransientValue);

}  // namespace terrier::type<|MERGE_RESOLUTION|>--- conflicted
+++ resolved
@@ -222,32 +222,6 @@
   FRIEND_TEST(ValueTests, DateTest);
   FRIEND_TEST(ValueTests, VarCharTest);
 
-<<<<<<< HEAD
-  /**
-   * Constructor for NULL value
-   * @param type type id
-   */
-  explicit TransientValue(const TypeId type) : type_(type), data_(0) { SetNull(true); }
-
-  // The following tests make sure that json serialization  works, so they need to
-  // be friends of the TransientValue class.
-  FRIEND_TEST(ValueTests, BooleanJsonTest);
-  FRIEND_TEST(ValueTests, TinyIntJsonTest);
-  FRIEND_TEST(ValueTests, SmallIntJsonTest);
-  FRIEND_TEST(ValueTests, IntegerJsonTest);
-  FRIEND_TEST(ValueTests, BigIntJsonTest);
-  FRIEND_TEST(ValueTests, DecimalJsonTest);
-  FRIEND_TEST(ValueTests, TimestampJsonTest);
-  FRIEND_TEST(ValueTests, DateJsonTest);
-  FRIEND_TEST(ValueTests, VarCharJsonTest);
-
-  /**
-   * Default constructor used for deserializing json
-   */
-  TransientValue() = default;
-
-=======
->>>>>>> e66af7a8
   template <typename T>
   TransientValue(const TypeId type, T data) {
     // clear internal buffer
