#pragma once

#include <dirent.h>
#include <cstdio>
#include <string>
#include <unordered_map>
#include <utility>
#include <vector>
#include "common/spin_latch.h"
#include "common/strong_typedef.h"
#include "storage/checkpoint_io.h"
#include "storage/projected_columns.h"
#include "storage/sql_table.h"
#include "storage/write_ahead_log/log_io.h"
#include "transaction/transaction_context.h"
#include "transaction/transaction_defs.h"

namespace terrier::storage {

/**
 * A CheckpointManager is responsible for serializing tuples of all tables in the database out and
 * divide time into epochs by doing checkpoint.
 */
class CheckpointManager {
 public:
  /**
   * Constructs a new CheckpointManager, writing its records out to the given file.
   */
  explicit CheckpointManager(const char *path_prefix) : checkpoint_file_path_prefix_(path_prefix) {}

  /**
   * Manages the lifecycle of a checkpoint. This should be the main entry for checkpointing, and should be protected
   * inside a transaction.
   * Table and schema are temporary, for test purposes only. They should be fetched from catalogs.
   * @param txn
   * @param table
   * @param schema
   */
  void Process(transaction::TransactionContext *txn, const SqlTable &table, const catalog::Schema &schema) {
    StartCheckpoint(txn);
    // TODO(zhaozhes): This should actually iterate through all tables, using catalog information
    Checkpoint(table, schema);
    EndCheckpoint();
  }

  /**
   * Start a new checkpoint with the given transaction context.
   * @param txn transaction context this checkpoint will be running under.
   */
  void StartCheckpoint(transaction::TransactionContext *txn) {
    txn_ = txn;
    // Use a temporary name, and change to correct name once finished. To prevent crashes during checkpointing.
    out_.Open(unfinished_checkpoint_name_);
    // TODO(zhaozhes): persist catalog, get metadata for each table and prepare to checkpoint each table
  }

  /**
   * Persist a table. This is achieved by first scan the table with a ProjectedColumn buffer, then transfer the data
   * to a ProjectedRow buffer and write the memory representation of the ProjectedRow directly to disk. Varlen columns
   * that is not inlined will be written to another checkpoint file.
   *
   * Also, the type of the catalog table (if it is a catalog table) is required for recovery proccedure.
   *
   * TODO(Mengyang): possible optimizations:
   *                 * store projected columns directly to disk
   *                 * use a batch of ProjectedRows as buffer
   *                 * support morsel
   *
   * TODO(Mengyang): Currently we require a schema passed in, but this is wrong especially with multi-version schema.
   *  This is no longer required once the catalog is merged, since we can get the schema of a table from the catalog.
   *
   * @param table SqlTable to be checkpointed
   * @param schema of the table to becheckpointed
   * @param catalog_type 0 if this table is not a catalog table, otherwise, this is the type of the catalog table.
   */
  void Checkpoint(const SqlTable &table, const catalog::Schema &schema, uint32_t catalog_type = 0);

  /**
   * Finish the current checkpoint.
   */
  void EndCheckpoint() {
    out_.Persist();
    out_.Close();
    std::rename(unfinished_checkpoint_name_, GetCheckpointFilePath(txn_).c_str());
    txn_ = nullptr;
  }

  /**
   * Construct the path to the checkpoint file, given the txn context.
   * @param txn context the current checkpoint is running under
   * @return path to the checkpoint file.
   */
  std::string GetCheckpointFilePath(transaction::TransactionContext *txn) {
    return checkpoint_file_path_prefix_ + std::to_string(!(txn->StartTime()));
  }

  /**
   * Get the most up to date checkpoint file name
   * @return path to the latest checkpoint file (with largest transaction id)
   */
  std::pair<std::string, terrier::transaction::timestamp_t> GetLatestCheckpointFilename() {
    char const *path = ".";
    std::string file_name;
    auto largest_timestamp = static_cast<terrier::transaction::timestamp_t>(0);

    DIR *dir;
    struct dirent *ent;
    if ((dir = opendir(path)) != nullptr) {
      /* print all the files and directories within directory */
      while ((ent = readdir(dir)) != nullptr) {
        std::string candidate(ent->d_name);
        if (candidate.find(checkpoint_file_path_prefix_) == 0) {
          auto timestamp = static_cast<terrier::transaction::timestamp_t>(
              std::stoull(candidate.substr(checkpoint_file_path_prefix_.length(), -1)));
          if (timestamp > largest_timestamp) {
            file_name = candidate;
            largest_timestamp = timestamp;
          }
        }
      }
      closedir(dir);
    } else {
      /* could not open directory */
      throw std::runtime_error("cannot open checkpoint directory");
    }
    return std::make_pair(file_name, largest_timestamp);
  }

  /**
   * Delete all checkpoint files, mainly for test purposes.
   */
  void UnlinkCheckpointFiles() {
    char const *path = ".";
    DIR *dir;
    struct dirent *ent;
    if ((dir = opendir(path)) != nullptr) {
      /* print all the files and directories within directory */
      while ((ent = readdir(dir)) != nullptr) {
        std::string checkpoint_file(ent->d_name);
        if (checkpoint_file.find(checkpoint_file_path_prefix_) == 0) {
          unlink(checkpoint_file.c_str());
        }
      }
      // delete temporary uncompleted files, if any (should not have happened if the system did not crash during test.
      unlink(unfinished_checkpoint_name_);
      closedir(dir);
    } else {
      /* could not open directory */
      throw std::runtime_error("cannot open checkpoint directory");
    }
  }

  /**
   * Begin a recovery. This will clear all registered tables.
   */
  void StartRecovery(transaction::TransactionContext *txn) {
    txn_ = txn;
    tuple_slot_map_.clear();
    tables_.clear();
  }

  /**
   * Register a table in the checkpoint manager, so that its content can be restored during the recovery.
   * @param table to be recovered.
   */
  void RegisterTable(SqlTable *table) { tables_[table->Oid()] = table; }

  /**
   * Read the content of a file, and reinsert all tuples into the tables already registered.
   */
  void Recover(const char *checkpoint_file_path);

  /**
   * Should be called after the tables are recovered from checkpoint files. This function will replay logs
   * from the timestamp and recover all the logs. The caller should ensure that the tables are already recovered,
   * and the tuple_slot_map_ is built. This function should be called after Recover().
   *
   * @param log_file_path log file path.
   * @param checkpoint_timestamp The checkpoint timestamp. All logs with smaller timestamps will be ignored.
   */
  void RecoverFromLogs(const char *log_file_path, terrier::transaction::timestamp_t checkpoint_timestamp);

<<<<<<< HEAD
  // Used in log_test, so put in public
  // TODO(zhaozhes): API should be refactored when oid is no longer hard-coded to 0. Should return oid as well
  // to identify the table to redo.
  /**
   * Deserialize a log record from the log file.
   * @param in Buffered Log Reader that already opens a log file.
   * @param varlen_contents loose varlen pointers are stored here, so that they can be freed later.
   * @return A pointer to the next LogRecord.
=======
  /**
   * Read next log record from a log file.
   * Used in log_test, so put in public
   * TODO(zhaozhes): API should be refactored when oid is no longer hard-coded to 0. Should return oid as well
   * to identify the table to redo.
   * @param in Reader.
   * @param varlen_contents A vector for returning varlen contents.
   * The caller will judge whether the pointers should be freed
   * @return A log record.
>>>>>>> ff9aa086
   */
  storage::LogRecord *ReadNextLogRecord(storage::BufferedLogReader *in, std::vector<byte *> *varlen_contents);

 private:
  std::string checkpoint_file_path_prefix_;
  const char *unfinished_checkpoint_name_ = "checkpoint.tmp";
  BufferedTupleWriter out_;
  transaction::TransactionContext *txn_ = nullptr;
  std::unordered_map<catalog::table_oid_t, SqlTable *> tables_;
  std::unordered_map<TupleSlot, TupleSlot> tuple_slot_map_;

  SqlTable *GetTable(catalog::table_oid_t oid) {
    // TODO(mengyang): add support to multiple tables
    return tables_.at(oid);
  }
};

}  // namespace terrier::storage<|MERGE_RESOLUTION|>--- conflicted
+++ resolved
@@ -180,16 +180,9 @@
    */
   void RecoverFromLogs(const char *log_file_path, terrier::transaction::timestamp_t checkpoint_timestamp);
 
-<<<<<<< HEAD
   // Used in log_test, so put in public
   // TODO(zhaozhes): API should be refactored when oid is no longer hard-coded to 0. Should return oid as well
   // to identify the table to redo.
-  /**
-   * Deserialize a log record from the log file.
-   * @param in Buffered Log Reader that already opens a log file.
-   * @param varlen_contents loose varlen pointers are stored here, so that they can be freed later.
-   * @return A pointer to the next LogRecord.
-=======
   /**
    * Read next log record from a log file.
    * Used in log_test, so put in public
@@ -199,7 +192,6 @@
    * @param varlen_contents A vector for returning varlen contents.
    * The caller will judge whether the pointers should be freed
    * @return A log record.
->>>>>>> ff9aa086
    */
   storage::LogRecord *ReadNextLogRecord(storage::BufferedLogReader *in, std::vector<byte *> *varlen_contents);
 
