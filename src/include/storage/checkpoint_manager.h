#pragma once

#include <dirent.h>
#include <cstdio>
#include <string>
#include <unordered_map>
#include <vector>
#include "common/spin_latch.h"
#include "common/strong_typedef.h"
#include "storage/checkpoint_io.h"
#include "storage/projected_columns.h"
#include "storage/sql_table.h"
#include "storage/write_ahead_log/log_io.h"
#include "transaction/transaction_context.h"
#include "transaction/transaction_defs.h"

namespace terrier::storage {

/**
 * A CheckpointManager is responsible for serializing tuples of all tables in the database out and
 * divide time into epochs by doing checkpoint.
 */
class CheckpointManager {
 public:
  /**
   * Constructs a new CheckpointManager, writing its records out to the given file.
   */
  explicit CheckpointManager(const char *path_prefix) : checkpoint_file_path_prefix_(path_prefix) {}

  /**
   * Manages the lifecycle of a checkpoint. This should be the main entry for checkpointing, and should be protected
   * inside a transaction.
   * Table and schema are temporary, for test purposes only. They should be fetched from catalogs.
   * @param txn
   * @param table
   * @param schema
   */

  void Process(transaction::TransactionContext *txn, const SqlTable &table, const catalog::Schema &schema) {
    StartCheckpoint(txn);
    // TODO(zhaozhes): This should actually iterate through all tables, using catalog information
    Checkpoint(table, schema);
    EndCheckpoint();
  }

  /**
   * Start a new checkpoint with the given transaction context.
   * @param txn transaction context this checkpoint will be running under.
   */
  void StartCheckpoint(transaction::TransactionContext *txn) {
    txn_ = txn;
    // Use a temporary name, and change to correct name once finished. To prevent crashes during checkpointing.
    out_.Open(unfinished_checkpoint_name_);
    // TODO(zhaozhes): persist catalog, get metadata for each table and prepare to checkpoint each table
  }

  /**
   * Persist a table. This is achieved by first scan the table with a ProjectedColumn buffer, then transfer the data
   * to a ProjectedRow buffer and write the memory representation of the ProjectedRow directly to disk. Varlen columns
   * that is not inlined will be written to another checkpoint file.
   *
   * Also, the type of the catalog table (if it is a catalog table) is required for recovery proccedure.
   *
   * TODO(Mengyang): possible optimizations:
   *                 * store projected columns directly to disk
   *                 * use a batch of ProjectedRows as buffer
   *                 * support morsel
   *
   * TODO(Mengyang): Currently we require a schema passed in, but this is wrong especially with multi-version schema.
   *  This is no longer required once the catalog is merged, since we can get the schema of a table from the catalog.
   *
   * @param table SqlTable to be checkpointed
   * @param schema of the table to becheckpointed
   * @param catalog_type 0 if this table is not a catalog table, otherwise, this is the type of the catalog table.
   */
  void Checkpoint(const SqlTable &table, const catalog::Schema &schema, uint32_t catalog_type = 0);

  /**
   * Finish the current checkpoint.
   */
  void EndCheckpoint() {
    out_.Persist();
    out_.Close();
    std::rename(unfinished_checkpoint_name_, GetCheckpointFilePath(txn_).c_str());
    txn_ = nullptr;
  }

  /**
   * Construct the path to the checkpoint file, given the txn context.
   * @param txn context the current checkpoint is running under
   * @return path to the checkpoint file.
   */
  std::string GetCheckpointFilePath(transaction::TransactionContext *txn) {
    return checkpoint_file_path_prefix_ + std::to_string(!(txn->StartTime()));
  }

  /**
   * Get the most up to date checkpoint file name
   * @return path to the latest checkpoint file (with largest transaction id)
   */
  std::pair<std::string, terrier::transaction::timestamp_t> GetLatestCheckpointFilename() {
    // TODO(zhaozhes): checkpoint directory is currently hard-coded here
    char const *path = ".";
    std::string file_name;
    auto largest_timestamp = static_cast<terrier::transaction::timestamp_t>(0);

    DIR *dir;
    struct dirent *ent;
    if ((dir = opendir(path)) != nullptr) {
      /* print all the files and directories within directory */
      while ((ent = readdir(dir)) != nullptr) {
        std::string candidate(ent->d_name);
        if (candidate.find(checkpoint_file_path_prefix_) == 0) {
          auto timestamp = static_cast<terrier::transaction::timestamp_t>(
              std::stoull(candidate.substr(checkpoint_file_path_prefix_.length(), -1)));
          if (timestamp > largest_timestamp) {
            file_name = candidate;
            largest_timestamp = timestamp;
          }
        }
      }
      closedir(dir);
    } else {
      /* could not open directory */
      throw std::runtime_error("cannot open checkpoint directory");
    }
    return std::make_pair(file_name, largest_timestamp);
  }

  /**
   * Delete all checkpoint files, mainly for test purposes.
   */
  void UnlinkCheckpointFiles() {
    // TODO(zhaozhes) : checkpoint directory is currently hard-coded here
    char const *path = ".";
    DIR *dir;
    struct dirent *ent;
    if ((dir = opendir(path)) != nullptr) {
      /* print all the files and directories within directory */
      while ((ent = readdir(dir)) != nullptr) {
        std::string checkpoint_file(ent->d_name);
        if (checkpoint_file.find(checkpoint_file_path_prefix_) == 0) {
          unlink(checkpoint_file.c_str());
        }
      }
      // delete temporary uncompleted files, if any (should not have happened if the system did not crash during test.
      unlink(unfinished_checkpoint_name_);
      closedir(dir);
    } else {
      /* could not open directory */
      throw std::runtime_error("cannot open checkpoint directory");
    }
  }

  /**
   * Begin a recovery. This will clear all registered tables.
   */
  void StartRecovery(transaction::TransactionContext *txn) {
    txn_ = txn;
    tuple_slot_map_.clear();
    tables_.clear();
  }

  /**
   * Register a table in the checkpoint manager, so that its content can be restored during the recovery.
   * @param table to be recovered.
   */
  void RegisterTable(SqlTable *table) { tables_[table->Oid()] = table; }

  /**
   * Read the content of a file, and reinsert all tuples into the tables already registered.
   */
  void Recover(const char *checkpoint_file_path);

  /**
   * Should be called after the tables are recovered from checkpoint files. This function will replay logs
   * from the timestamp and recover all the logs. The caller should ensure that the tables are already recovered,
   * and the tuple_slot_map_ is built. This function should be called after Recover().
   *
   * @param log_file_path log file path.
   * @param checkpoint_timestamp The checkpoint timestamp. All logs with smaller timestamps will be ignored.
   */
  void RecoverFromLogs(const char *log_file_path, terrier::transaction::timestamp_t checkpoint_timestamp);

<<<<<<< HEAD
=======
  /**
   * Stop the current recovery. All registered tables are cleared.
   */
  void EndRecovery() {
    txn_ = nullptr;
    tables_.clear();
  }

  // TODO(zhaozhes): copied from log_test.cpp because I believe it should be here because checkpoint recovery need it.
  LogRecord *ReadNextLogRecord(BufferedLogReader *in);

>>>>>>> a9a58bd9
 private:
  std::string checkpoint_file_path_prefix_;
  const char *unfinished_checkpoint_name_ = "checkpoint.tmp";
  BufferedTupleWriter out_;
  transaction::TransactionContext *txn_ = nullptr;
  std::unordered_map<catalog::table_oid_t, SqlTable *> tables_;
  std::unordered_map<TupleSlot, TupleSlot> tuple_slot_map_;

  SqlTable *GetTable(catalog::table_oid_t oid) {
    // TODO(mengyang): add support to multiple tables
    return tables_.at(oid);
  }
<<<<<<< HEAD

  LogRecord *ReadNextLogRecord(BufferedLogReader *in);
=======
>>>>>>> a9a58bd9
};

}  // namespace terrier::storage<|MERGE_RESOLUTION|>--- conflicted
+++ resolved
@@ -181,21 +181,10 @@
    * @param checkpoint_timestamp The checkpoint timestamp. All logs with smaller timestamps will be ignored.
    */
   void RecoverFromLogs(const char *log_file_path, terrier::transaction::timestamp_t checkpoint_timestamp);
-
-<<<<<<< HEAD
-=======
-  /**
-   * Stop the current recovery. All registered tables are cleared.
-   */
-  void EndRecovery() {
-    txn_ = nullptr;
-    tables_.clear();
-  }
-
-  // TODO(zhaozhes): copied from log_test.cpp because I believe it should be here because checkpoint recovery need it.
+  
+  // Used in log_test, so put in public
   LogRecord *ReadNextLogRecord(BufferedLogReader *in);
-
->>>>>>> a9a58bd9
+  
  private:
   std::string checkpoint_file_path_prefix_;
   const char *unfinished_checkpoint_name_ = "checkpoint.tmp";
@@ -208,11 +197,6 @@
     // TODO(mengyang): add support to multiple tables
     return tables_.at(oid);
   }
-<<<<<<< HEAD
-
-  LogRecord *ReadNextLogRecord(BufferedLogReader *in);
-=======
->>>>>>> a9a58bd9
 };
 
 }  // namespace terrier::storage