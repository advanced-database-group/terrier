#pragma once
#include <vector>
#include "common/container/concurrent_blocking_queue.h"
#include "common/container/concurrent_map.h"
#include "storage/projected_columns.h"
#include "storage/projected_row.h"
#include "storage/write_ahead_log/log_io.h"

namespace terrier::storage {
// TODO(Zhaozhe): Should fetch block_size. Use magic number first.
// The block size to output to disk every time
#define CHECKPOINT_BLOCK_SIZE 4096
// TODO(Yuning): Should allow setting number of pre-allocated buffers.
// Use magic number before we have a setting manager.
#define CHECKPOINT_BUF_NUM 10

// checkpoint file header flags
#define P_IS_CATALOG 0

/**
 * The header of a page in the checkpoint file.
 */
class PACKED CheckpointFilePage {
 public:
  /**
   * Initialize a given page
   * @param page to be initialized.
   */
  static void Initialize(CheckpointFilePage *page) {
    // TODO(mengyang): support non-trivial initialization
    page->checksum_ = 0;
    page->table_oid_ = 0;
    page->version_ = 0;
    page->flags_ = 0;
  }

  /**
   * Get the checksum of the page.
   * @return checksum of the page.
   */
  uint32_t GetChecksum() { return checksum_; }

  /**
   * Set the checksum of the page.
   * @param checksum
   */
  void SetCheckSum(uint32_t checksum) { checksum_ = checksum; }

  /**
   * Get the oid of the table whose rows are stored in this page.
   * @return oid of the table.
   */
  catalog::table_oid_t GetTableOid() { return catalog::table_oid_t(table_oid_); }

  /**
   * Set the oid of the table whose rows are stored in this page.
   * @param oid of the table.
   */
  void SetTableOid(catalog::table_oid_t oid) { table_oid_ = !oid; }

  /**
   * Get the pointer to the first row in this page.
   * @return pointer to the first row.
   */
  byte *GetPayload() { return payload_; }

  /**
   * Set all the flags at the same time.
   * @param flags to be set.
   */
  void SetFlags(uint32_t flags) { flags_ = flags; }

  /**
   * Set the bit in the flags to some value.
   * @param pos position of the flag to set, from the most significant bit to the least significant bit.
   * @param value bool value to set
   */
  void SetFlag(uint32_t pos, bool value) { Bitmap().Set(pos, value); }

  /**
   * Get the status of the flag at some position
   * @param pos position of the flag to test, from the most significant bit the the least significant bit.
   * @return the value of the flag.
   */
  bool GetFlag(uint32_t pos) { return Bitmap().Test(pos); }

  void SetVersion(uint32_t version) { version_ = version; }

  uint32_t GetVersion() { return version_; }

 private:
  uint32_t checksum_;
  // Note: use uint32_t instead of table_oid_t, because table_oid_t is not POD so that
  // we cannot use PACKED in this class.
  uint32_t table_oid_;
  uint32_t version_;  // version of the schema(useful with schema change), or, for catalog tables,
                      // serves as the type of the catalog table.
  /* 32 bit flag. The meaning of each bit is:
   *  0. catalog table
   */
  uint32_t flags_;
  byte payload_[0];

  common::RawBitmap &Bitmap() { return *reinterpret_cast<common::RawBitmap *>(&flags_); }

  const common::RawBitmap &Bitmap() const { return *reinterpret_cast<const common::RawBitmap *>(&flags_); }
};

/**
 * An async block writer will use a background thread to write blocks into
 * checkpoint file asynchronously. Its design is very similar with that of
 * the logger threads in SiloR. An async block writer will have some
 * pre-allocated block buffers. Workers must first ask for a free block
 * buffer. If there is no free block buffer now, it will be blocked until
 * some free block buffer is available. In this way, the async block writer
 * can give some back pressure on the worker to let it slow down if it is
 * generating blocks too quickly. The worker then fills the block buffer
 * and hand it back to the writer thread. The writer thread writes it into
 * the file and make the buffer available again.
 */
class AsyncBlockWriter {
 public:
  AsyncBlockWriter() = default;

  /**
   * Instantiate a new AsyncBlockWriter, open a new checkpoint file to write into.
   * @param log_file_path path to the checkpoint file.
   * @param buffer_num number of pre-allocated buffer
   */
  explicit AsyncBlockWriter(const char *log_file_path, int buffer_num) { Open(log_file_path, buffer_num); }

  /**
   * Open a file to write into
   * @param log_file_path path to the checkpoint file.
   * @param buffer_num number of pre-allocated buffer
   */
  void Open(const char *log_file_path, int buffer_num);

  /**
   * Ask for a free block buffer
   * @return pointer to a free block buffer
   */
  byte *GetBuffer() {
    byte *res = nullptr;
    free_.Dequeue(&res);
    return res;
  }

  /**
   * Let the writer write a buffer (async)
   * @param buf the pointer to the buffer to be written
   */
  void WriteBuffer(byte *buf) {
    TERRIER_ASSERT(buf != nullptr, "Buffer pointer should not be nullptr");
    pending_.Enqueue(buf);
  }

  /**
   * Return a buffer to the writer, make it available again
   * without writing it
   * @param buf the pointer to the buffer to be returned
   */
  void ReturnBuffer(byte *buf) {
    TERRIER_ASSERT(buf != nullptr, "Buffer pointer should not be nullptr");
    free_.Enqueue(buf);
  }

  /**
   * Wait for all writes done, close current file and release all the buffers.
   */
  void Close();

 private:
  int out_;  // fd of the output files
  uint32_t block_size_;
  common::ConcurrentBlockingQueue<byte *> free_;     // free buffers
  common::ConcurrentBlockingQueue<byte *> pending_;  // buffers pending write
  std::thread *writer_thread_;                       // writer thread

  /**
   * The writer thread
   */
  void RunWriter();
};

/**
 * A buffered tuple writer collects tuples into blocks, and output a block once a time.
 * The block size is fetched from database setting, and should be the page size.
 * TupleSlot is stored for log recovery (for the purpose of locating the records).
 * layout:
 * +-----------------------------------------------+
 * | checksum | table_oid | schema_version | flags |
 * +-----------------------------------------------+
 * | tuple1 | TupleSlot1 | varlen_entries(if exist)|
 * +-----------------------------------------------+
 * | tuple2 | TupleSlot2 | varlen_entries(if exist)|
 * +-----------------------------------------------+
 * | ... |
 * +-----+
 */
class BufferedTupleWriter {
  // TODO(Zhaozhe): checksum
 public:
  BufferedTupleWriter() = default;

  /**
   * Instantiate a new BufferedTupleWriter, open a new checkpoint file to write into.
   * @param log_file_path path to the checkpoint file.
   */
  explicit BufferedTupleWriter(const char *log_file_path) { Open(log_file_path); }

  /**
   * Open a file to write into
   * @param log_file_path path to the checkpoint file.
   */
  void Open(const char *log_file_path) {
    async_writer_.Open(log_file_path, CHECKPOINT_BUF_NUM);
    block_size_ = CHECKPOINT_BLOCK_SIZE;
    buffer_ = async_writer_.GetBuffer();
    ResetBuffer();
  }

  /**
   * Write the content of the buffer into disk.
   */
  void Persist() {
    // TODO(zhaozhe): calculate CHECKSUM. Currently using default 0 as checksum
    if (page_offset_ == sizeof(CheckpointFilePage)) {
      // If the buffer has no contents, just return
      return;
    }
    AlignBufferOffset<uint64_t>();
    if (block_size_ - page_offset_ > sizeof(uint32_t)) {
      // append a zero to the last record, so that during recovery it can be recognized as the end
      memset(buffer_ + page_offset_, 0, sizeof(uint32_t));
    }
    async_writer_.WriteBuffer(buffer_);
    buffer_ = async_writer_.GetBuffer();
    ResetBuffer();
  }

  /**
   * Close current file and release the buffer.
   */
  void Close() {
    async_writer_.ReturnBuffer(buffer_);
    async_writer_.Close();
  }

  /**
   * Serialize a tuple into the checkpoint file (buffer). The buffer will be persisted to the disk, if the remaining
   * size of the buffer is  not enough for this row.
   * @param row to be serialized
   * @param schema schema of the row
   * @param proj_map projection map of the schema.
   */
  void SerializeTuple(ProjectedRow *row, const TupleSlot *slot, const catalog::Schema &schema,
                      const ProjectionMap &proj_map);

  /**
   * Get the current checkpoint page.
   * @return pointer to the checkpoint page header.
   */
  CheckpointFilePage *GetPage() { return reinterpret_cast<CheckpointFilePage *>(buffer_); }

  /**
   * Set the cached table oid. This value will be written to every page, unless otherwise changed.
   * @param oid of the table
   */
  void SetTableOid(catalog::table_oid_t oid) {
    table_oid_ = !oid;
    GetPage()->SetTableOid(oid);
  }

  /**
   * Set the cached table schema version. This value will be written to every page, unless otherwise changed.
   * Currently the table only have one version, so this should be 0 all the time.
   * @param version of the table schema
   */
  void SetVersion(uint32_t version) {
    version_ = version;
    GetPage()->SetVersion(version);
  }

 private:
  AsyncBlockWriter async_writer_;  // background writer
  uint32_t block_size_;
  uint32_t page_offset_ = 0;
  byte *buffer_ = nullptr;

  // cache of the header so that it can be automatically filled into new pages.
  uint32_t table_oid_;
  uint32_t version_;
  uint32_t flags_;

  /**
   * Write a piece of data into the buffer. If the buffer is not enough, persist current buffer and allocate a new one.
   * Note that alignment is not dealt in this function. It has to be done manually.
   * @param data to be written.
   * @param size of the data.
   */
  void WriteDataToBuffer(const byte *data, uint32_t size) {
    uint32_t left_to_write = size;
    while (left_to_write > 0) {
      uint32_t remaining_buffer = block_size_ - page_offset_;
      if (left_to_write >= remaining_buffer) {
        memcpy(buffer_ + page_offset_, data, remaining_buffer);
        page_offset_ += remaining_buffer;
        left_to_write -= remaining_buffer;
        data = data + remaining_buffer;
        Persist();
      } else {
        memcpy(buffer_ + page_offset_, data, left_to_write);
        page_offset_ += left_to_write;
        return;
      }
    }
  }

  void ResetBuffer() {
    CheckpointFilePage::Initialize(reinterpret_cast<CheckpointFilePage *>(buffer_));
    page_offset_ = sizeof(CheckpointFilePage);
    AlignBufferOffset<uint64_t>();  // align for ProjectedRow
    GetPage()->SetVersion(version_);
    GetPage()->SetTableOid(catalog::table_oid_t(table_oid_));
    GetPage()->SetFlags(flags_);
  }

<<<<<<< HEAD
  void PersistBuffer() {
    // TODO(zhaozhe): calculate CHECKSUM. Currently using default 0 as checksum
    if (page_offset_ == sizeof(CheckpointFilePage)) {
      // If the buffer has no contents, just return
      return;
    }
    AlignBufferOffset<uint64_t>();
    if (block_size_ - page_offset_ >= sizeof(uint32_t)) {
      // append a zero to the last record, so that during recovery it can be recognized as the end
      memset(buffer_ + page_offset_, 0, sizeof(uint32_t));
    }
    async_writer_.WriteBuffer(buffer_);
    buffer_ = async_writer_.GetBuffer();
    ResetBuffer();
  }

=======
>>>>>>> ff9aa086
  template <class T>
  void AlignBufferOffset() {
    page_offset_ = StorageUtil::PadUpToSize(alignof(T), page_offset_);
  }
};

/**
 * Reader class to read checkpoint file in pages (Checkpoint Page),
 * and provides basic interface similar to an iterator.
 */
class BufferedTupleReader {
 public:
  /**
   * Instantiate a new BufferedTupleReader to read from a checkpoint file.
   * @param log_file_path path to the checkpoint file.
   */
  explicit BufferedTupleReader(const char *log_file_path)
      : in_(PosixIoWrappers::Open(log_file_path, O_RDONLY)), buffer_(new byte[block_size_]()) {}

  /**
   * destruct the reader, close the file opened and release the buffer space.
   */
  ~BufferedTupleReader() {
    PosixIoWrappers::Close(in_);
    ClearLoosePointers();
    delete[] buffer_;
  }

  /**
   * Read the next block from the file into the buffer.
   * @return true if a page is read successfully. false, if EOF is encountered.
   */
  bool ReadNextBlock() {
    uint32_t size = PosixIoWrappers::ReadFully(in_, buffer_, block_size_);
    if (size == 0) {
      return false;
    }
    TERRIER_ASSERT(size == block_size_, "Incomplete Checkpoint Page");
    page_count_++;
    page_offset_ = static_cast<uint32_t>(sizeof(CheckpointFilePage));
    AlignBufferOffset<uint64_t>();
    return true;
  }

  /**
   * Read the next row from the buffer.
   * @return pointer to the row if the next row is available.
   *         nullptr if an error happens or there is no other row in the page.
   */
  ProjectedRow *ReadNextRow() {
    AlignBufferOffset<uint64_t>();
    if (block_size_ - page_offset_ < sizeof(uint32_t)) {
      // definitely not enough to store another row in the page.
      return nullptr;
    }
    uint32_t row_size = *reinterpret_cast<uint32_t *>(buffer_ + page_offset_);
    if (row_size == 0) {
      // no other row in this page.
      return nullptr;
    }

    ClearLoosePointers();
    auto *checkpoint_row = reinterpret_cast<ProjectedRow *>(ReadDataAcrossPages(row_size));
    return checkpoint_row;
  }

  TupleSlot *ReadNextTupleSlot() {
    AlignBufferOffset<uintptr_t>();
    auto slot = reinterpret_cast<TupleSlot *>(ReadDataAcrossPages(sizeof(uintptr_t)));
    return slot;
  }

  /**
   * Read the size of the varlen pointed by the current offset. This does not check if currently the offset points to
   * a varlen.
   * @return
   */
  uint32_t ReadNextVarlenSize() {
    AlignBufferOffset<uint32_t>();
    uint32_t size = *reinterpret_cast<uint32_t *>(ReadDataAcrossPages(sizeof(uint32_t)));
    return size;
  }

  /**
   * Read the next few bytes as a varlen content. The size field of this varlen should already been skipped.
   *
   * Warning: the returning pointer is not aligned, so make sure the calling function does not depend on alignment
   * @param size of the varlen
   * @return pointer to the varlen content
   */
  byte *ReadNextVarlen(uint32_t size) { return ReadDataAcrossPages(size); }

  /**
   * Get the current checkpoint page.
   * @return pointer to the checkpoint page header.
   */
  CheckpointFilePage *GetPage() { return reinterpret_cast<CheckpointFilePage *>(buffer_); }

 private:
  int in_;
  uint32_t block_size_ = CHECKPOINT_BLOCK_SIZE;
  uint32_t page_offset_ = 0;
  uint32_t page_count_ = 0;
  byte *buffer_;

  std::vector<byte *> loose_ptrs_;

  /**
   * Align the current buffer offset to 4 bytes or 8 bytes, depending on what kind of value will be read next.
   */
  template <class T>
  void AlignBufferOffset() {
    page_offset_ = StorageUtil::PadUpToSize(alignof(T), page_offset_);
  }

  /**
   * Read a piece of data from the checkpoint file. If the size is larger than the remaining size of the page, a new
   * block is read in. Data from different pages will be concatenate together.
   *
   * Note: if data is read from multiple pages, a new piece of memory is allocated for this data, and thus it is a
   *       loose pointer. This pointer will be cleaned when reading the next row (i.e. next call to ReadNextRow), so
   *       whoever is using this piece of memory should stop using it after reading the next row.
   *       This is a technical debt because we don't know when the user will end doing things on it. This also make us
   *       unable to have concurrent readers. Maybe in the future we will have a dedicated GC thread for doing this.
   * @param size of the data to be read from the file.
   * @return pointer to the data.
   */
  byte *ReadDataAcrossPages(uint32_t size) {
    uint32_t remaining_buffer = block_size_ - page_offset_;
    if (size <= remaining_buffer) {  // current buffer is enough
      byte *result = buffer_ + page_offset_;
      page_offset_ += size;
      return result;
    }
    // current buffer is not enough
    byte *tmp_buffer = common::AllocationUtil::AllocateAligned(size);
    uint32_t left_to_read = size;
    uint32_t already_read = 0;
    while (left_to_read > 0) {
      remaining_buffer = block_size_ - page_offset_;
      if (left_to_read <= remaining_buffer) {  // remaining buffer is enough
        memcpy(tmp_buffer + already_read, buffer_ + page_offset_, left_to_read);
        page_offset_ += left_to_read;
        loose_ptrs_.emplace_back(tmp_buffer);
        return tmp_buffer;
      }
      // remaining buffer is not enough
      memcpy(tmp_buffer + already_read, buffer_ + page_offset_, remaining_buffer);
      bool hasNextBlock UNUSED_ATTRIBUTE = ReadNextBlock();
      TERRIER_ASSERT(hasNextBlock, "Incomplete Checkpoint file");
      left_to_read -= remaining_buffer;
      already_read += remaining_buffer;
    }
    return tmp_buffer;
  }

  void ClearLoosePointers() {
    for (auto ptr : loose_ptrs_) {
      delete[] ptr;
    }
    loose_ptrs_.clear();
  }
};

}  // namespace terrier::storage<|MERGE_RESOLUTION|>--- conflicted
+++ resolved
@@ -326,25 +326,6 @@
     GetPage()->SetFlags(flags_);
   }
 
-<<<<<<< HEAD
-  void PersistBuffer() {
-    // TODO(zhaozhe): calculate CHECKSUM. Currently using default 0 as checksum
-    if (page_offset_ == sizeof(CheckpointFilePage)) {
-      // If the buffer has no contents, just return
-      return;
-    }
-    AlignBufferOffset<uint64_t>();
-    if (block_size_ - page_offset_ >= sizeof(uint32_t)) {
-      // append a zero to the last record, so that during recovery it can be recognized as the end
-      memset(buffer_ + page_offset_, 0, sizeof(uint32_t));
-    }
-    async_writer_.WriteBuffer(buffer_);
-    buffer_ = async_writer_.GetBuffer();
-    ResetBuffer();
-  }
-
-=======
->>>>>>> ff9aa086
   template <class T>
   void AlignBufferOffset() {
     page_offset_ = StorageUtil::PadUpToSize(alignof(T), page_offset_);
