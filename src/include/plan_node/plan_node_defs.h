#pragma once

namespace terrier::plan_node {

//===--------------------------------------------------------------------===//
// JSON (de)serialization declarations
//===--------------------------------------------------------------------===//

#define DEFINE_JSON_DECLARATIONS(ClassName)                                                    \
  inline void to_json(nlohmann::json &j, const ClassName &c) { j = c.ToJson(); }  /* NOLINT */ \
  inline void from_json(const nlohmann::json &j, ClassName &c) { c.FromJson(j); } /* NOLINT */

constexpr int INVALID_TYPE_ID = 0;

//===--------------------------------------------------------------------===//
// Plan Node Types
//===--------------------------------------------------------------------===//

enum class PlanNodeType {

  INVALID = INVALID_TYPE_ID,

  ABSTRACTPLAN,

  // Scan Nodes
  SEQSCAN,
  INDEXSCAN,
  HYBRIDSCAN,
  CSVSCAN,

  // Join Nodes
  NESTLOOP,
  HASHJOIN,

  // Mutator Nodes
  UPDATE,
  INSERT,
  DELETE,
  APPEND,

  // DDL Nodes
  DROP,
  CREATE,
  POPULATE_INDEX,
  ANALYZE,
  CREATE_FUNC,

  // Algebra Nodes
  AGGREGATE,
  ORDERBY,
  PROJECTION,
  LIMIT,
  DISTINCT,
  HASH,

  // Utility
  EXPORT_EXTERNAL_FILE,

  // Test
  MOCK
};

//===--------------------------------------------------------------------===//
// Aggregate Stragegies
//===--------------------------------------------------------------------===//
enum class AggregateStrategy {
  INVALID = INVALID_TYPE_ID,
  SORTED = 1,
  HASH = 2,
  PLAIN = 3  // no group-by
};

//===--------------------------------------------------------------------===//
// Hybrid Scan Types
//===--------------------------------------------------------------------===//
enum class HybridScanType { INVALID = INVALID_TYPE_ID, SEQUENTIAL = 1, INDEX = 2, HYBRID = 3 };

//===--------------------------------------------------------------------===//
// Order by Orderings
//===--------------------------------------------------------------------===//

enum class OrderByOrdering { ASC, DESC };

//===--------------------------------------------------------------------===//
// Logical Join Types
//===--------------------------------------------------------------------===//
enum class LogicalJoinType {
  INVALID = INVALID_TYPE_ID,  // invalid join type
  LEFT = 1,                   // left
  RIGHT = 2,                  // right
  INNER = 3,                  // inner
  OUTER = 4,                  // outer
  SEMI = 5                    // IN+Subquery is SEMI
};

<<<<<<< HEAD
//===--------------------------------------------------------------------===//
// Create Types
//===--------------------------------------------------------------------===//
enum class CreateType {
  INVALID = INVALID_TYPE_ID,  // invalid create type
  DB = 1,                     // db create type
  TABLE = 2,                  // table create type
  INDEX = 3,                  // index create type
  CONSTRAINT = 4,             // constraint create type
  TRIGGER = 5,                // trigger create type
  SCHEMA = 6,                 // schema create type
};

//===--------------------------------------------------------------------===//
// Drop Types
//===--------------------------------------------------------------------===//

enum class DropType {
  INVALID = INVALID_TYPE_ID,  // invalid drop type
  DB = 1,                     // db drop type
  TABLE = 2,                  // table drop type
  INDEX = 3,                  // index drop type
  CONSTRAINT = 4,             // constraint drop type
  TRIGGER = 5,                // trigger drop type
  SCHEMA = 6,                 // trigger drop type
};

=======
>>>>>>> 71776a30
}  // namespace terrier::plan_node<|MERGE_RESOLUTION|>--- conflicted
+++ resolved
@@ -93,7 +93,6 @@
   SEMI = 5                    // IN+Subquery is SEMI
 };
 
-<<<<<<< HEAD
 //===--------------------------------------------------------------------===//
 // Create Types
 //===--------------------------------------------------------------------===//
@@ -120,7 +119,4 @@
   TRIGGER = 5,                // trigger drop type
   SCHEMA = 6,                 // trigger drop type
 };
-
-=======
->>>>>>> 71776a30
 }  // namespace terrier::plan_node