--- conflicted
+++ resolved
@@ -31,7 +31,6 @@
      * @param map a map that encodes how to access attributes of the row
      * @param pg_database the pointer to the pg_database sql table
      */
-<<<<<<< HEAD
     DatabaseEntry(db_oid_t oid, storage::ProjectedRow *row, storage::ProjectionMap map)
         : oid_(oid), row_(row), map_(std::move(map)) {}
 
@@ -39,11 +38,6 @@
     DatabaseEntry(std::shared_ptr<catalog::SqlTableRW> pg_db_sqltbl_rw, db_oid_t oid, storage::ProjectedRow *row,
         storage::ProjectionMap map)
         : oid_(oid), row_(row), map_(std::move(map)), pg_db_sqltbl_rw_(pg_db_sqltbl_rw) {}
-=======
-    DatabaseEntry(db_oid_t oid, storage::ProjectedRow *row, storage::ProjectionMap map,
-                  std::shared_ptr<storage::SqlTable> pg_database)
-        : oid_(oid), row_(row), map_(std::move(map)), pg_database_(std::move(pg_database)) {}
->>>>>>> 8b21dbfe
     /**
      * Get the value of an attribute by col_oid
      * @param col the col_oid of the attribute
@@ -90,12 +84,8 @@
     db_oid_t oid_;
     storage::ProjectedRow *row_;
     storage::ProjectionMap map_;
-<<<<<<< HEAD
 
     std::shared_ptr<catalog::SqlTableRW> pg_db_sqltbl_rw_;
-=======
-    std::shared_ptr<storage::SqlTable> pg_database_;
->>>>>>> 8b21dbfe
   };
 
   // shouldn't need pg_database. Catalog already has a reference to the SqlTableRW pg_database_.
