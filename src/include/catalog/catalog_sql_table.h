#pragma once

#include <algorithm>
#include <memory>
#include <random>
#include <string>
#include <utility>
#include <vector>
#include "common/exception.h"
#include "loggers/catalog_logger.h"
#include "storage/sql_table.h"
#include "transaction/transaction_manager.h"
#include "type/transient_value.h"
#include "type/transient_value_factory.h"
#include "type/transient_value_peeker.h"
#include "util/storage_test_util.h"

namespace terrier::catalog {

/**
 * Helper class to simplify operations on a SqlTable
 */
class SqlTableRW {
 public:
  /**
   * Constructor
   * @param table_oid the table oid of the underlying sql table
   */
  explicit SqlTableRW(catalog::table_oid_t table_oid) : table_oid_(table_oid) {}
  ~SqlTableRW() {
    delete pri_;
    delete pr_map_;
    delete schema_;
    delete layout_and_map_;
    delete col_initer_;
  }

  class RowIterator;
  RowIterator begin(transaction::TransactionContext *txn) {
    // initialize all the internal state of the iterator, via constructor
    // return the first row pointer (if there is one)
    return RowIterator(txn, this, true);
  }

  RowIterator end(transaction::TransactionContext *txn) { return RowIterator(txn, this, false); }

  class RowIterator {
   public:
    // return values
    storage::ProjectedColumns &operator*() { return *proj_col_bufp; }
    storage::ProjectedColumns *operator->() { return proj_col_bufp; }

    // pre-fix increment only.
    RowIterator &operator++() {
      if (dtsi_ == tblrw_->GetSqlTable()->end()) {
        // no more tuples. Return end()
        proj_col_bufp = nullptr;
        return *this;
      }
      while (dtsi_ != tblrw_->GetSqlTable()->end()) {
        tblrw_->GetSqlTable()->Scan(txn_, &dtsi_, proj_col_bufp);
        if (proj_col_bufp->NumTuples() != 0) {
          break;
        }
      }
      if ((dtsi_ == tblrw_->GetSqlTable()->end()) && (proj_col_bufp->NumTuples() == 0)) {
        // no more tuples
        proj_col_bufp = nullptr;
        return *this;
      }
      auto layout = tblrw_->GetLayoutP();
      storage::ProjectedColumns::RowView row_view = proj_col_bufp->InterpretAsRow(*layout, 0);
      auto ret_vec = tblrw_->ColToValueVec(row_view);
      return *this;
    }

    bool operator==(const RowIterator &other) const { return proj_col_bufp == other.proj_col_bufp; }

    bool operator!=(const RowIterator &other) const { return !this->operator==(other); }

    RowIterator(transaction::TransactionContext *txn, SqlTableRW *tblrw, bool begin)
        : txn_(txn), tblrw_(tblrw), buffer_(nullptr), dtsi_(tblrw->GetSqlTable()->begin()), layout_(nullptr) {
      if (!begin) {
        // constructing end
        proj_col_bufp = nullptr;
        return;
      }
      layout_ = tblrw_->GetLayoutP();
      all_cols = StorageTestUtil::ProjectionListAllColumns(*layout_);
      auto col_initer = new storage::ProjectedColumnsInitializer(*layout_, all_cols, 1);
      buffer_ = common::AllocationUtil::AllocateAligned(col_initer->ProjectedColumnsSize());
      proj_col_bufp = col_initer->Initialize(buffer_);

      while (dtsi_ != tblrw_->GetSqlTable()->end()) {
        tblrw_->GetSqlTable()->Scan(txn, &dtsi_, proj_col_bufp);
        if (proj_col_bufp->NumTuples() == 0) {
          continue;
        }
        break;
      }
      if (dtsi_ == tblrw_->GetSqlTable()->end()) {
        proj_col_bufp = nullptr;
      }

      delete col_initer;
      all_cols.clear();
    }

    ~RowIterator() { delete[] buffer_; }

   private:
    transaction::TransactionContext *txn_;
    SqlTableRW *tblrw_;
    std::vector<storage::col_id_t> all_cols;

    byte *buffer_;
    storage::ProjectedColumns *proj_col_bufp;

    storage::DataTable::SlotIterator dtsi_;
    // the storage table's cached layout
    const storage::BlockLayout *layout_;
  };

  /**
   * Append a column definition to the internal list. The list will be
   * used when creating the SqlTable.
   * @param name of the column
   * @param type of the column
   * @param nullable
   * @param oid for the column
   */
  void DefineColumn(std::string name, type::TypeId type, bool nullable, catalog::col_oid_t oid) {
    cols_.emplace_back(name, type, nullable, oid);
  }

  /**
   * Create the SQL table.
   */
  void Create() {
    schema_ = new catalog::Schema(cols_);
    table_ = std::make_shared<storage::SqlTable>(&block_store_, *schema_, table_oid_);

    for (const auto &c : cols_) {
      col_oids_.emplace_back(c.GetOid());
    }

    // save information needed for (later) reading and writing
    // TODO(pakhtar): review to see if still needed, since we are using
    // projected columns
    auto row_pair = table_->InitializerForProjectedRow(col_oids_);
    pri_ = new storage::ProjectedRowInitializer(std::get<0>(row_pair));
    pr_map_ = new storage::ProjectionMap(std::get<1>(row_pair));
  }

  /**
   * Save a value, for insertion by EndRowAndInsert
   * @param proj_row projected row
   * @param col_num column number in the schema
   * @param value to save
   */
  void SetColInRow(storage::ProjectedRow *proj_row, int32_t col_num, const type::TransientValue &value) {
    auto offset = pr_map_->at(col_oids_[col_num]);
    if (value.Null()) {
      proj_row->SetNull(offset);
      return;
    }

    // value must be non-null onwards
    switch (value.Type()) {
      case type::TypeId::BOOLEAN: {
        byte *col_p = proj_row->AccessForceNotNull(offset);
        (*reinterpret_cast<int8_t *>(col_p)) = static_cast<int8_t>(type::TransientValuePeeker::PeekBoolean(value));
        break;
      }
      case type::TypeId::INTEGER: {
        byte *col_p = proj_row->AccessForceNotNull(offset);
        (*reinterpret_cast<int32_t *>(col_p)) = type::TransientValuePeeker::PeekInteger(value);
        break;
      }
      case type::TypeId::BIGINT: {
        byte *col_p = proj_row->AccessForceNotNull(offset);
        (*reinterpret_cast<int64_t *>(col_p)) = type::TransientValuePeeker::PeekBigInt(value);
        break;
      }
      case type::TypeId::VARCHAR: {
        byte *col_p = proj_row->AccessForceNotNull(offset);
<<<<<<< HEAD
        const char *val_p = type::TransientValuePeeker::PeekVarChar(value);
        size = strlen(val_p);
        if (size > storage::VarlenEntry::InlineThreshold()) {
          // not inline, allocate storage
          varlen = common::AllocationUtil::AllocateAligned(size);
          memcpy(varlen, val_p, size);
          *reinterpret_cast<storage::VarlenEntry *>(col_p) =
              storage::VarlenEntry::Create(varlen, static_cast<uint32_t>(size), true);
        } else {
          // small enough to be stored inline
          auto byte_p = reinterpret_cast<const byte *>(val_p);
=======
        std::string_view varchar = type::TransientValuePeeker::PeekVarChar(value);
        size_t size = varchar.length();
        if (varchar.length() > storage::VarlenEntry::InlineThreshold()) {
          // not inline, allocate storage
          byte *varlen = common::AllocationUtil::AllocateAligned(size);
          memcpy(varlen, varchar.data(), varchar.length());
          *reinterpret_cast<storage::VarlenEntry *>(col_p) =
              storage::VarlenEntry::Create(varlen, static_cast<uint32_t>(size), true);
        } else {
          // small enought to be stored inline
          auto byte_p = reinterpret_cast<const byte *>(varchar.data());
>>>>>>> bb2936d9
          *reinterpret_cast<storage::VarlenEntry *>(col_p) =
              storage::VarlenEntry::CreateInline(byte_p, static_cast<uint32_t>(size));
        }
        delete [] val_p;
        break;
      }
        // TODO(yangjuns): support other types
      default:
        break;
    }
  }

  /**
   * Convert a column number to its col_oid
   * @param col_num the column number
   * @return col_oid of the column
   */
  catalog::col_oid_t ColNumToOid(int32_t col_num) { return col_oids_[col_num]; }

  /*
   * Return the index of column with name
   * @param name column desired
   * @return index of the column
   */
  int32_t ColNameToIndex(const std::string &name) {
    int32_t index = 0;
    for (auto &c : cols_) {
      if (c.GetName() == name) {
        return index;
      }
      index++;
    }
    throw CATALOG_EXCEPTION("ColNameToIndex: Column name doesn't exist");
  }

  /**
   * Return the number of rows in the table.
   * @param txn transaction
   */
  int32_t GetNumRows(transaction::TransactionContext *txn) {
    int32_t num_cols = 0;
    auto layout = GetLayout();
    std::vector<storage::col_id_t> all_cols = StorageTestUtil::ProjectionListAllColumns(layout);
    storage::ProjectedColumnsInitializer col_initer(layout, all_cols, 100);
    auto *buffer = common::AllocationUtil::AllocateAligned(col_initer.ProjectedColumnsSize());
    storage::ProjectedColumns *proj_col_bufp = col_initer.Initialize(buffer);

    auto it = table_->begin();
    while (it != table_->end()) {
      table_->Scan(txn, &it, proj_col_bufp);
      num_cols += proj_col_bufp->NumTuples();
    }
    delete[] buffer;
    return num_cols;
  }

  /**
   * Return a Value, from the requested col_num of the row
   *
   * @param p_row projected row
   * @param col_num
   * @return Value instance
   * Deprecate?
   */
  type::TransientValue GetColInRow(storage::ProjectedRow *p_row, int32_t col_num) {
    storage::col_id_t storage_col_id(static_cast<uint16_t>(col_num));
    type::TypeId col_type = table_->GetSchema().GetColumn(storage_col_id).GetType();
    byte *col_p = p_row->AccessForceNotNull(ColNumToOffset(col_num));
    // fix
    return CreateColValue(col_type, col_p);
  }

  /**
   * Misc access.
   */
  std::shared_ptr<storage::SqlTable> GetSqlTable() { return table_; }

  /**
   * Return the oid of the sql table
   * @return table oid  row_p = table.FindRow(txn, search_vec);

   */
  catalog::table_oid_t Oid() { return table_->Oid(); }

  /**
   * Return a pointer to the projection map
   * @return pointer to the projection map
   */
  // shared ptr?
  storage::ProjectionMap *GetPRMap() { return pr_map_; }

  /**
   * Get the offset of the column in the projection map
   * @param col_num the column number
   * @return the offset
   */
  uint16_t ColNumToOffset(int32_t col_num) {
    if (static_cast<size_t>(col_num) >= pr_map_->size()) {
      throw CATALOG_EXCEPTION("col_num > size");
    }
    return pr_map_->at(col_oids_[col_num]);
  }

  /**
   * Insert a row. (This function is noticeably slower than SetIntColInRow ... due to Value type copies)
   * @param txn
   * @param row - vector of values to insert
   */
  void InsertRow(transaction::TransactionContext *txn, const std::vector<type::TransientValue> &row) {
    TERRIER_ASSERT(pri_->NumColumns() == row.size(), "InsertRow: inserted row size != number of columns");
    // get buffer for insertion and use as a row
    auto insert_buffer = common::AllocationUtil::AllocateAligned(pri_->ProjectedRowSize());
    auto proj_row = pri_->InitializeRow(insert_buffer);

    for (size_t i = 0; i < row.size(); i++) {
      SqlTableRW::SetColInRow(proj_row, static_cast<int32_t>(i), row[i]);
    }
    table_->Insert(txn, *proj_row);

    delete[] insert_buffer;
  }

  /**
   * @param txn transaction
   * @param search_vec - a vector of Values to match on. This may be smaller
   *    than the number of columns. If the vector is of size > 1,
   *    all values are matched (i.e. AND for values).
   * @return on success, a vector of Values for the first matching row.
   *    only one row is returned.
   *    on failure, returns an empty vector;
   */
  std::vector<type::TransientValue> FindRow(transaction::TransactionContext *txn,
                                            const std::vector<type::TransientValue> &search_vec) {
    bool row_match;

    auto layout = GetLayout();
    // setup parameters for a scan
    std::vector<storage::col_id_t> all_cols = StorageTestUtil::ProjectionListAllColumns(layout);
    // get one row at a time
    if (col_initer_ == nullptr) {
      col_initer_ = new storage::ProjectedColumnsInitializer(layout, all_cols, 1);
    }
    auto *buffer = common::AllocationUtil::AllocateAligned(col_initer_->ProjectedColumnsSize());
    storage::ProjectedColumns *proj_col_bufp = col_initer_->Initialize(buffer);

    // do a Scan
    auto it = table_->begin();
    while (it != table_->end()) {
      table_->Scan(txn, &it, proj_col_bufp);
      if (proj_col_bufp->NumTuples() == 0) {
        continue;
      }
      // interpret as a row
      storage::ProjectedColumns::RowView row_view = proj_col_bufp->InterpretAsRow(layout, 0);
      // check if this row matches
      row_match = RowFound(row_view, search_vec);
      if (row_match) {
        // convert the row into a Value vector and return
        auto ret_vec = ColToValueVec(row_view);
        delete[] buffer;
        return ret_vec;
      }
    }
    delete[] buffer;
    // return an empty vector
    return std::vector<type::TransientValue>();
  }

  /**
   * Find a row and return a projected column pointer
   *
   * For entry deletion, we need access to the tuple slot via the projected column api, in order to delete.
   */
  storage::ProjectedColumns *FindRowProjCol(transaction::TransactionContext *txn,
                                            const std::vector<type::TransientValue> &search_vec) {
    bool row_match;

    auto layout = GetLayout();
    // setup parameters for a scan
    std::vector<storage::col_id_t> all_cols = StorageTestUtil::ProjectionListAllColumns(layout);
    // get one row at a time
    // storage::ProjectedColumnsInitializer col_initer(layout, all_cols, 1);
    if (col_initer_ == nullptr) {
      col_initer_ = new storage::ProjectedColumnsInitializer(layout, all_cols, 1);
    }
    auto *buffer = common::AllocationUtil::AllocateAligned(col_initer_->ProjectedColumnsSize());
    storage::ProjectedColumns *proj_col_bufp = col_initer_->Initialize(buffer);

    // do a Scan
    auto it = table_->begin();
    while (it != table_->end()) {
      table_->Scan(txn, &it, proj_col_bufp);
      if (proj_col_bufp->NumTuples() == 0) {
        continue;
      }
      // interpret as a row
      storage::ProjectedColumns::RowView row_view = proj_col_bufp->InterpretAsRow(layout, 0);
      // check if this row matches
      row_match = RowFound(row_view, search_vec);
      if (row_match) {
        // buffer ownership rules?
        return proj_col_bufp;
      }
    }
    delete[] buffer;
    // delete col_initer_;
    return nullptr;
  }

  /**
   * Get the layout of the SQL table.
   */
  storage::BlockLayout GetLayout() {
    if (layout_and_map_ == nullptr) {
      layout_and_map_ = new std::pair<storage::BlockLayout, storage::ColumnMap>(
          storage::StorageUtil::BlockLayoutFromSchema(*schema_));
    }
    return layout_and_map_->first;
  }

  /**
   * Get ptr to the layout of the SQL table.
   */
  const storage::BlockLayout *GetLayoutP() {
    if (layout_and_map_ == nullptr) {
      layout_and_map_ = new std::pair<storage::BlockLayout, storage::ColumnMap>(
          storage::StorageUtil::BlockLayoutFromSchema(*schema_));
    }
    return &layout_and_map_->first;
  }

  /**
   * Convert a row into a vector of Values
   * @param row_view - row to convert
   * @return a vector of Values
   */
  std::vector<type::TransientValue> ColToValueVec(storage::ProjectedColumns::RowView row_view) {
    std::vector<type::TransientValue> ret_vec;
    for (int32_t i = 0; i < row_view.NumColumns(); i++) {
      type::TypeId schema_col_type = cols_[i].GetType();
      byte *col_p = row_view.AccessWithNullCheck(ColNumToOffset(i));
      if (col_p == nullptr) {
        ret_vec.emplace_back(type::TransientValueFactory::GetNull(schema_col_type));
        continue;
      }

      switch (schema_col_type) {
        case type::TypeId::BOOLEAN: {
          auto row_bool_val = *(reinterpret_cast<int8_t *>(col_p));
          ret_vec.emplace_back(type::TransientValueFactory::GetBoolean(static_cast<bool>(row_bool_val)));
          break;
        }
        case type::TypeId::SMALLINT: {
          auto row_int_val = *(reinterpret_cast<int16_t *>(col_p));
          ret_vec.emplace_back(type::TransientValueFactory::GetSmallInt(row_int_val));
          break;
        }
        case type::TypeId::INTEGER: {
          auto row_int_val = *(reinterpret_cast<int32_t *>(col_p));
          ret_vec.emplace_back(type::TransientValueFactory::GetInteger(row_int_val));
          break;
        }
        case type::TypeId::BIGINT: {
          auto row_int_val = *(reinterpret_cast<int64_t *>(col_p));
          ret_vec.emplace_back(type::TransientValueFactory::GetBigInt(row_int_val));
          break;
        }
        case type::TypeId::VARCHAR: {
          auto *vc_entry = reinterpret_cast<storage::VarlenEntry *>(col_p);
          std::string_view varchar_view(reinterpret_cast<const char *>(vc_entry->Content()), vc_entry->Size());
          ret_vec.emplace_back(type::TransientValueFactory::GetVarChar(varchar_view));
          break;
        }

        default:
          throw NOT_IMPLEMENTED_EXCEPTION("unsupported type in ColToValueVec");
      }
    }
    return ret_vec;
  }

  /* -----------------
   *Debugging support
   * -----------------
   */

  /**
   * @param txn transaction
   * @param max_col - print only max_col columns
   *          0 => all
   */
  void Dump(transaction::TransactionContext *txn, int32_t max_col = 0) {
    auto layout = GetLayout();
    // setup parameters for a scan
    std::vector<storage::col_id_t> all_cols = StorageTestUtil::ProjectionListAllColumns(layout);
    // get one row at a time
    if (col_initer_ == nullptr) {
      col_initer_ = new storage::ProjectedColumnsInitializer(layout, all_cols, 1);
    }
    auto *buffer = common::AllocationUtil::AllocateAligned(col_initer_->ProjectedColumnsSize());
    storage::ProjectedColumns *proj_col_bufp = col_initer_->Initialize(buffer);
    int32_t row_num = 0;
    // do a Scan
    auto it = table_->begin();
    while (it != table_->end()) {
      table_->Scan(txn, &it, proj_col_bufp);
      if (proj_col_bufp->NumTuples() == 0) {
        continue;
      }
      // interpret as a row
      storage::ProjectedColumns::RowView row_view = proj_col_bufp->InterpretAsRow(layout, 0);
      // convert the row into a Value vector and return
      // auto ret_vec = ColToValueVec(row_view);
      CATALOG_LOG_DEBUG("");
      CATALOG_LOG_DEBUG("row {}", row_num);
      for (int32_t i = 0; i < row_view.NumColumns(); i++) {
        // if requested, don't print all the columns
        if ((max_col != 0) && (i > max_col - 1)) {
          break;
        }
        type::TypeId schema_col_type = cols_[i].GetType();
        byte *col_p = row_view.AccessWithNullCheck(ColNumToOffset(i));
        if (col_p == nullptr) {
          CATALOG_LOG_DEBUG("col {}: NULL", i);
          continue;
        }

        switch (schema_col_type) {
          case type::TypeId::BOOLEAN: {
            auto row_bool_val = *(reinterpret_cast<int8_t *>(col_p));
            CATALOG_LOG_DEBUG("col {}: {}", i, row_bool_val);
            break;
          }

          case type::TypeId::SMALLINT: {
            auto row_int_val = *(reinterpret_cast<int16_t *>(col_p));
            CATALOG_LOG_DEBUG("col {}: {}", i, row_int_val);
            break;
          }

          case type::TypeId::INTEGER: {
            auto row_int_val = *(reinterpret_cast<int32_t *>(col_p));
            CATALOG_LOG_DEBUG("col {}: {}", i, row_int_val);
            break;
          }

          case type::TypeId::BIGINT: {
            auto row_int_val = *(reinterpret_cast<int64_t *>(col_p));
            CATALOG_LOG_DEBUG("col {}: {}", i, row_int_val);
            break;
          }

          case type::TypeId::VARCHAR: {
            auto *vc_entry = reinterpret_cast<storage::VarlenEntry *>(col_p);
            // TODO(pakhtar): unnecessary copy. Fix appropriately when
            // replaced by updated Value implementation.
            // add space for null terminator
            uint32_t size = vc_entry->Size() + 1;
            auto *st = new char[size + sizeof(uint32_t)];
            std::memcpy(st, vc_entry->Content(), size - 1);
            *(st + size - 1) = 0;
            CATALOG_LOG_DEBUG("col {}: {}", i, st);
            delete[] st;
            break;
          }

          default:
            throw NOT_IMPLEMENTED_EXCEPTION("unsupported type in Dump");
        }
      }
      row_num++;
    }
    delete[] buffer;
  }

 private:
  static void EmptyCallback(void * /*unused*/) {}

  /**
   * @param row_view - row view from a Scan
   * @param search_vec - a vector of Values upon which to match
   * @return true if all values in the search vector match the row
   *         false otherwise
   */
  bool RowFound(storage::ProjectedColumns::RowView row_view, const std::vector<type::TransientValue> &search_vec) {
    // assert that row_view has enough columns
    TERRIER_ASSERT(row_view.NumColumns() >= search_vec.size(), "row_view columns < search_vector");
    // assert that search vector is not empty
    TERRIER_ASSERT(!search_vec.empty(), "empty search vector");
    // iterate over the search_vec columns
    for (uint32_t index = 0; index < search_vec.size(); index++) {
      // Ignore NULL values in search_vec
      if (search_vec[index].Null()) {
        continue;
      }
      if (!ColEqualsValue(index, row_view, search_vec)) {
        return false;
      }
    }
    return true;
  }

  /**
   * Create a value by reinterpret a byte stream
   * @param type_id the type of the value that we want to create
   * @param col_p the pointer to bytes
   * @return a value
   */
  type::TransientValue CreateColValue(type::TypeId type_id, byte *col_p) {
    switch (type_id) {
      case type::TypeId::INTEGER:
        return type::TransientValueFactory::GetInteger(*(reinterpret_cast<uint32_t *>(col_p)));
      case type::TypeId::VARCHAR: {
        auto *vc_entry = reinterpret_cast<storage::VarlenEntry *>(col_p);
        std::string_view varchar_view(reinterpret_cast<const char *>(vc_entry->Content()), vc_entry->Size());
        auto result = type::TransientValueFactory::GetVarChar(varchar_view);
        return result;
      }
      default:
        throw std::runtime_error("unknown type");
    }
  }

  /**
   * Check if a column in the row_view matches a value in the search vector.
   * @param index - which column to check.
   * @param row_view - a row
   * @param search_vector - values to check against
   * @return true if the column value matches
   *         false otherwise
   */
  bool ColEqualsValue(int32_t index, storage::ProjectedColumns::RowView row_view,
                      const std::vector<type::TransientValue> &search_vec) {
    type::TypeId col_type = cols_[index].GetType();
    if (col_type != search_vec[index].Type()) {
      TERRIER_ASSERT(col_type == search_vec[index].Type(), "schema <-> column type mismatch");
    }
    TERRIER_ASSERT(search_vec[index].Null() == false, "search_vec[index] is null");
    byte *col_p = row_view.AccessWithNullCheck(ColNumToOffset(index));
    if (col_p == nullptr) {
      // since search_vec[index] cannot be null
      return false;
    }

    switch (col_type) {
      case type::TypeId::BOOLEAN: {
        auto row_bool_val = *(reinterpret_cast<int8_t *>(col_p));
        return (row_bool_val == static_cast<int8_t>(type::TransientValuePeeker::PeekBoolean(search_vec[index])));
      } break;

      case type::TypeId::INTEGER: {
        auto row_int_val = *(reinterpret_cast<int32_t *>(col_p));
        return (row_int_val == type::TransientValuePeeker::PeekInteger(search_vec[index]));
      } break;

      case type::TypeId::VARCHAR: {
        auto *vc_entry = reinterpret_cast<storage::VarlenEntry *>(col_p);
        uint32_t size = vc_entry->Size();
<<<<<<< HEAD
        if (strlen(st) != size) {
          delete [] st;
          return false;
        }
        bool ret_val = strncmp(st, reinterpret_cast<const char *>(vc_entry->Content()), size) == 0;
        delete [] st;
        return ret_val;
=======
        std::string_view varchar = type::TransientValuePeeker::PeekVarChar(search_vec[index]);
        if (varchar.length() != size) {
          return false;
        }
        return strncmp(varchar.data(), reinterpret_cast<const char *>(vc_entry->Content()), size) == 0;
>>>>>>> bb2936d9
      } break;

      default:
        throw NOT_IMPLEMENTED_EXCEPTION("unsupported type in ColEqualsValue");
    }
  }

  storage::RecordBufferSegmentPool buffer_pool_{100, 100};
  transaction::TransactionManager txn_manager_ = {&buffer_pool_, true, LOGGING_DISABLED};

  storage::BlockStore block_store_{100, 100};
  catalog::table_oid_t table_oid_;
  std::shared_ptr<storage::SqlTable> table_ = nullptr;

  catalog::Schema *schema_ = nullptr;
  std::vector<catalog::Schema::Column> cols_;
  std::vector<catalog::col_oid_t> col_oids_;

  storage::ProjectedRowInitializer *pri_ = nullptr;
  storage::ProjectionMap *pr_map_ = nullptr;

  // cache some items, for efficiency
  std::pair<storage::BlockLayout, storage::ColumnMap> *layout_and_map_ = nullptr;
  storage::ProjectedColumnsInitializer *col_initer_ = nullptr;
};

}  // namespace terrier::catalog<|MERGE_RESOLUTION|>--- conflicted
+++ resolved
@@ -184,19 +184,6 @@
       }
       case type::TypeId::VARCHAR: {
         byte *col_p = proj_row->AccessForceNotNull(offset);
-<<<<<<< HEAD
-        const char *val_p = type::TransientValuePeeker::PeekVarChar(value);
-        size = strlen(val_p);
-        if (size > storage::VarlenEntry::InlineThreshold()) {
-          // not inline, allocate storage
-          varlen = common::AllocationUtil::AllocateAligned(size);
-          memcpy(varlen, val_p, size);
-          *reinterpret_cast<storage::VarlenEntry *>(col_p) =
-              storage::VarlenEntry::Create(varlen, static_cast<uint32_t>(size), true);
-        } else {
-          // small enough to be stored inline
-          auto byte_p = reinterpret_cast<const byte *>(val_p);
-=======
         std::string_view varchar = type::TransientValuePeeker::PeekVarChar(value);
         size_t size = varchar.length();
         if (varchar.length() > storage::VarlenEntry::InlineThreshold()) {
@@ -206,13 +193,11 @@
           *reinterpret_cast<storage::VarlenEntry *>(col_p) =
               storage::VarlenEntry::Create(varlen, static_cast<uint32_t>(size), true);
         } else {
-          // small enought to be stored inline
+          // small enough to be stored inline
           auto byte_p = reinterpret_cast<const byte *>(varchar.data());
->>>>>>> bb2936d9
           *reinterpret_cast<storage::VarlenEntry *>(col_p) =
               storage::VarlenEntry::CreateInline(byte_p, static_cast<uint32_t>(size));
         }
-        delete [] val_p;
         break;
       }
         // TODO(yangjuns): support other types
@@ -667,21 +652,11 @@
       case type::TypeId::VARCHAR: {
         auto *vc_entry = reinterpret_cast<storage::VarlenEntry *>(col_p);
         uint32_t size = vc_entry->Size();
-<<<<<<< HEAD
-        if (strlen(st) != size) {
-          delete [] st;
-          return false;
-        }
-        bool ret_val = strncmp(st, reinterpret_cast<const char *>(vc_entry->Content()), size) == 0;
-        delete [] st;
-        return ret_val;
-=======
         std::string_view varchar = type::TransientValuePeeker::PeekVarChar(search_vec[index]);
         if (varchar.length() != size) {
           return false;
         }
         return strncmp(varchar.data(), reinterpret_cast<const char *>(vc_entry->Content()), size) == 0;
->>>>>>> bb2936d9
       } break;
 
       default:
