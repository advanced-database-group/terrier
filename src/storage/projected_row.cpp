--- conflicted
+++ resolved
@@ -27,15 +27,7 @@
                  "There should not be any duplicates in the col_ids.");
   // TODO(Tianyu): We should really assert that it has a subset of columns, but that is a bit more complicated.
 
-<<<<<<< HEAD
-  // Sort the projection list for optimal space utilization and delta application performance
-  // If the col ids are valid ones laid out by BlockLayout, ascending order of id guarantees
-  // descending order in attribute size.
-  std::sort(col_ids_.begin(), col_ids_.end(), std::less<>());
   size_ = sizeof(ProjectedRow);  // size and num_cols size
-=======
-  size_ = sizeof(ProjectedRow);  // size and num_col size
->>>>>>> 9f46aae4
   // space needed to store col_ids, must be padded up so that the following offsets are aligned
   size_ = StorageUtil::PadUpToSize(sizeof(uint32_t), size_ + static_cast<uint32_t>(col_ids_.size() * sizeof(uint16_t)));
   // space needed to store value offsets, we don't need to pad as we're using a regular non-concurrent bitmap
